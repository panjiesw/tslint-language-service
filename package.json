{
  "name": "tslint-language-service",
  "version": "1.0.0",
  "description": "tslint - language services",
  "main": "out/src/index.js",
  "author": "Angelo ZERR",
  "license": "MIT",
  "repository": {
    "type": "git",
    "url": "https://github.com/angelozerr/tslint-language-service.git"
  },
  "scripts": {
    "prepublish": "node node_modules/typescript/lib/tsc",
    "compile": "node node_modules/typescript/lib/tsc",
    "devtest": "tsc && copyfiles out/src/index.js dev/node_modules/tslint-language-service",
    "publish": "node ./scripts/git-tag.js",
    "test": "tsc && tape out/test/**/*.spec.js",
    "lint": "tslint src/index.ts"
  },
  "dependencies": {
    "mock-require": "^2.0.2"
  },
  "devDependencies": {
    "@types/node": "^7.0.8",
    "@types/tape": "^4.2.29",
    "@types/mock-require": "^2.0.0",
    "tape": "^4.6.3",
    "tslint": "^5.2.0",
    "typescript": "^3.0.1",
    "copyfiles": "^1.2.0"
  },
  "peerDependencies": {
<<<<<<< HEAD
    "typescript": ">= 2.3.1",
=======
    "typescript": "^2.3.1 || ^3.0.0",
>>>>>>> 3c6e13e7
    "tslint": ">= 4 < 6"
  }
}<|MERGE_RESOLUTION|>--- conflicted
+++ resolved
@@ -30,11 +30,7 @@
     "copyfiles": "^1.2.0"
   },
   "peerDependencies": {
-<<<<<<< HEAD
-    "typescript": ">= 2.3.1",
-=======
     "typescript": "^2.3.1 || ^3.0.0",
->>>>>>> 3c6e13e7
     "tslint": ">= 4 < 6"
   }
 }